--- conflicted
+++ resolved
@@ -62,11 +62,7 @@
             netcdf-devel
             proj-devel
             python3-core
-<<<<<<< HEAD
-=======
             python3-jupyter
-            python3-matplotlib
->>>>>>> c266f46b
             python3-numpy
             python3-pip
             python3-ply
